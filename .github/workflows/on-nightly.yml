name: On nightly

on:
  workflow_dispatch:
    inputs:
      test_group_cnt:
        description: 'Test group count'
        required: false
        default: "5"
        type: choice
        options:
          - "1"
          - "2"
          - "3"
          - "4"
          - "5"
          - "8"
  schedule:
    - cron: '0 0 * * *'

permissions:
  packages: write
  checks: write

jobs:
  set-inputs:
    runs-on: ubuntu-latest
    outputs:
      test_group_cnt: ${{ steps.set-inputs.outputs.test_group_cnt }}
    steps:
      - name: Set Inputs
        id: set-inputs
        run: |
          default_test_group_cnt=3

          tgc=$(if [ -z "${{ inputs.test_group_cnt }}" ]; then echo $default_test_group_cnt; else echo ${{ inputs.test_group_cnt }}; fi)
          echo "test_group_cnt=$tgc" >> $GITHUB_OUTPUT

  build-image:
    uses: ./.github/workflows/build-image.yml
    secrets: inherit

  build-ttxla:
    uses: ./.github/workflows/call-build.yml
    name: "Build tt-xla"
    secrets: inherit
    needs: build-image
    with:
      docker_image: ${{ needs.build-image.outputs.docker-image }}

  nightly_tests:
    uses: ./.github/workflows/call-test.yml
    secrets: inherit
    needs: [ build-image, build-ttxla ]
    with:
      docker_image: ${{ needs.build-image.outputs.docker-image }}
      test_mark: 'nightly'
<<<<<<< HEAD
      use-shared-runners: true # Run nightly tests on Civ2
      artifact_run_id: ${{ needs.build-ttxla.outputs.artifacts_run_id }}
      wheel_artifact_name: ${{ needs.build-xla.outputs.wheel_artifact_name }}
      build_artifact_name: ${{ needs.build-xla.outputs.build_artifact_name }}
=======
      use-shared-runners: false # Run nightly tests on Civ1
>>>>>>> 3a651132

  generate-matrix:
    runs-on: ubuntu-latest
    needs: [ set-inputs ]
    outputs:
      test-full-model-matrix: ${{ steps.generate-matrix.outputs.test-full-model-matrix}}
    steps:
      - name: Checkout repository
        uses: actions/checkout@v4

      - uses: actions/setup-python@v5
        with:
          python-version: '3.10'

      - name: Generate matrix
        id: generate-matrix
        shell: bash
        env:
          TEST_GROUP_CNT: ${{ needs.set-inputs.outputs.test_group_cnt }}
        run: |
            SCRIPT_PATH=".github/scripts/generate_test_model_matrix.py"
            TEST_MATRIX_PATH=".github/workflows/test-full-model-matrix.json"
            TESTS_TO_PARALLELIZE='[
              {
                "runs-on": "n150",
                "name": "run_jax"
              },
              {
                "runs-on": "n150",
                "name": "run_torch"
              },
              {
                "runs-on": "p150",
                "name": "run_jax"
              },
              {
                "runs-on": "p150",
                "name": "run_torch"
              }
            ]'
            python $SCRIPT_PATH $TEST_MATRIX_PATH "$TESTS_TO_PARALLELIZE" $TEST_GROUP_CNT  > modified-matrix.json
            echo "test-full-model-matrix=$(cat modified-matrix.json | jq -c)" >> $GITHUB_OUTPUT

  test_full_model:
    uses: ./.github/workflows/call-test.yml
    secrets: inherit
    needs: [ build-image, build-ttxla, generate-matrix ]
    # This ensures the job runs regardless of success or failure of `nightly_tests`:
    if: success() || failure()
    with:
      docker_image: ${{ needs.build-image.outputs.docker-image }}
      test_mark: 'model_test'
      test_matrix: ${{ needs.generate-matrix.outputs.test-full-model-matrix }}
<<<<<<< HEAD
      use-shared-runners: true # Run full model tests on Civ2
      artifact_run_id: ${{ needs.build-ttxla.outputs.artifacts_run_id }}
      wheel_artifact_name: ${{ needs.build-xla.outputs.wheel_artifact_name }}
      build_artifact_name: ${{ needs.build-xla.outputs.build_artifact_name }}
=======
      use-shared-runners: false # Run full model tests on Civ1
>>>>>>> 3a651132

  fail-notify:
    if: always()
    needs:
      - nightly_tests
      - test_full_model
      - build-image
      - build-ttxla
    runs-on: Ubuntu-latest
    outputs:
      is-main: ${{ steps.branch-check.outputs.IS_MAIN }}
      failed: ${{ steps.check.outputs.failure }}
    steps:
      - name: Check if branch is main
        id: branch-check
        run: echo "IS_MAIN=$(if [ '${{ github.ref }}' == 'refs/heads/main' ]; then echo true; else echo false; fi)" >> $GITHUB_OUTPUT
      - name: Check if the needed jobs succeeded or failed
        id: check
        uses: re-actors/alls-green@release/v1
        with:
          jobs: ${{ toJSON(needs) }}

  fail-send-msg:
    if: always()
    needs:
      - fail-notify
    runs-on: Ubuntu-latest
    steps:
      - name: Send Fail Notification
        if: ${{ needs.fail-notify.outputs.failed == 'true' && needs.fail-notify.outputs.is-main == 'true' }}
        uses: slackapi/slack-github-action@v1.26.0
        with:
          payload: |
            {
              "text": "Bad bad nightly: <https://github.com/${{ github.repository }}/actions/runs/${{ github.run_id }}/attempts/${{ github.run_attempt }}>",
              "channel": "C08GYB57C8M"
            }
        env:
          SLACK_WEBHOOK_URL: ${{ secrets.SLACK_NIGHTLY_FAIL }}

      - name: Send Success Notification
        if: ${{ needs.fail-notify.outputs.failed == 'false' && needs.fail-notify.outputs.is-main == 'true' }}
        uses: slackapi/slack-github-action@v1.26.0
        with:
          payload: |
            {
              "text": "Good nightly: <https://github.com/${{ github.repository }}/actions/runs/${{ github.run_id }}/attempts/${{ github.run_attempt }}>",
              "channel": "C08GYB57C8M"
            }
        env:
          SLACK_WEBHOOK_URL: ${{ secrets.SLACK_NIGHTLY_SUCCESS }}<|MERGE_RESOLUTION|>--- conflicted
+++ resolved
@@ -55,14 +55,10 @@
     with:
       docker_image: ${{ needs.build-image.outputs.docker-image }}
       test_mark: 'nightly'
-<<<<<<< HEAD
-      use-shared-runners: true # Run nightly tests on Civ2
+      use-shared-runners: false # Run nightly tests on Civ1
       artifact_run_id: ${{ needs.build-ttxla.outputs.artifacts_run_id }}
       wheel_artifact_name: ${{ needs.build-xla.outputs.wheel_artifact_name }}
       build_artifact_name: ${{ needs.build-xla.outputs.build_artifact_name }}
-=======
-      use-shared-runners: false # Run nightly tests on Civ1
->>>>>>> 3a651132
 
   generate-matrix:
     runs-on: ubuntu-latest
@@ -116,14 +112,10 @@
       docker_image: ${{ needs.build-image.outputs.docker-image }}
       test_mark: 'model_test'
       test_matrix: ${{ needs.generate-matrix.outputs.test-full-model-matrix }}
-<<<<<<< HEAD
-      use-shared-runners: true # Run full model tests on Civ2
+      use-shared-runners: false # Run full model tests on Civ1
       artifact_run_id: ${{ needs.build-ttxla.outputs.artifacts_run_id }}
       wheel_artifact_name: ${{ needs.build-xla.outputs.wheel_artifact_name }}
       build_artifact_name: ${{ needs.build-xla.outputs.build_artifact_name }}
-=======
-      use-shared-runners: false # Run full model tests on Civ1
->>>>>>> 3a651132
 
   fail-notify:
     if: always()
