--- conflicted
+++ resolved
@@ -223,13 +223,8 @@
 
         # Pass arch to forge models tests to resolve arch_overrides in test_config files.
         ARCH=""
-<<<<<<< HEAD
         if [[ "${{ matrix.build.name }}" == 'run_forge_models_torch' || "${{ matrix.build.name }}" == 'run_forge_models_jax' ]]; then
-          ARCH="--arch ${{ matrix.build.runs-on }}"
-=======
-        if [[ "${{ matrix.build.name }}" == 'run_forge_models_torch' ]]; then
           ARCH="--arch ${{ matrix.build['runs-on-original'] || matrix.build.runs-on }}"
->>>>>>> dee96ed3
         fi
 
         MARKS="${{ matrix.build.test-mark }}"
