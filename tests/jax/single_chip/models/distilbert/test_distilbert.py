--- conflicted
+++ resolved
@@ -6,22 +6,8 @@
 
 import jax
 import pytest
-<<<<<<< HEAD
-from infra import ComparisonConfig, Framework, JaxModelTester, Model, RunMode
-from utils import (
-    BringupStatus,
-    Category,
-    ExecutionPass,
-    ModelGroup,
-    ModelSource,
-    ModelTask,
-    build_model_name,
-    failed_ttmlir_compilation,
-)
-=======
 from infra import ComparisonConfig, JaxModelTester, Model, RunMode
-from utils import BringupStatus, Category
->>>>>>> 5f81cecc
+from utils import BringupStatus, Category, ExecutionPass, failed_ttmlir_compilation
 
 from third_party.tt_forge_models.config import Parallelism
 from third_party.tt_forge_models.distilbert.masked_lm.jax import (
@@ -102,7 +88,7 @@
     category=Category.MODEL_TEST,
     model_info=MODEL_INFO,
     run_mode=RunMode.TRAINING,
-<<<<<<< HEAD
+    parallelism=Parallelism.SINGLE_DEVICE,
     execution_pass=ExecutionPass.BACKWARD,
     bringup_status=BringupStatus.FAILED_TTMLIR_COMPILATION,
 )
@@ -111,9 +97,6 @@
         "error: failed to legalize operation 'ttir.scatter'"
         "https://github.com/tenstorrent/tt-mlir/issues/4792"
     )
-=======
-    parallelism=Parallelism.SINGLE_DEVICE,
->>>>>>> 5f81cecc
 )
 def test_flax_distilbert_training(training_tester: FlaxDistilBertForMaskedLMTester):
     training_tester.test()