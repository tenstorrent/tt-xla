# SPDX-FileCopyrightText: (c) 2024 Tenstorrent AI ULC
#
# SPDX-License-Identifier: Apache-2.0

import pytest
from infra import RunMode
<<<<<<< HEAD
from utils import (
    BringupStatus,
    Category,
    ExecutionPass,
    failed_ttmlir_compilation,
    incorrect_result,
)
=======
from utils import BringupStatus, Category, incorrect_result
>>>>>>> 070839c2

from third_party.tt_forge_models.config import Parallelism
from third_party.tt_forge_models.roberta.masked_lm.jax import ModelLoader, ModelVariant

from ..tester import FlaxRobertaForMaskedLMTester

VARIANT_NAME = ModelVariant.BASE
MODEL_INFO = ModelLoader._get_model_info(VARIANT_NAME)

# ----- Fixtures -----


@pytest.fixture
def inference_tester() -> FlaxRobertaForMaskedLMTester:
    return FlaxRobertaForMaskedLMTester(VARIANT_NAME)


@pytest.fixture
def training_tester() -> FlaxRobertaForMaskedLMTester:
    return FlaxRobertaForMaskedLMTester(VARIANT_NAME, run_mode=RunMode.TRAINING)


# ----- Tests -----


@pytest.mark.model_test
@pytest.mark.record_test_properties(
    category=Category.MODEL_TEST,
    model_info=MODEL_INFO,
    parallelism=Parallelism.SINGLE_DEVICE,
    run_mode=RunMode.INFERENCE,
    bringup_status=BringupStatus.INCORRECT_RESULT,
)
@pytest.mark.xfail(
    reason=incorrect_result(
        "PCC comparison failed. Calculated: pcc=0.9331446290016174. Required: pcc=0.99. "
        "https://github.com/tenstorrent/tt-xla/issues/379"
    )
)
def test_flax_roberta_base_inference(inference_tester: FlaxRobertaForMaskedLMTester):
    inference_tester.test()


@pytest.mark.model_test
@pytest.mark.record_test_properties(
    category=Category.MODEL_TEST,
    model_info=MODEL_INFO,
    parallelism=Parallelism.SINGLE_DEVICE,
    run_mode=RunMode.TRAINING,
    execution_pass=ExecutionPass.BACKWARD,
    bringup_status=BringupStatus.FAILED_TTMLIR_COMPILATION,
)
@pytest.mark.xfail(
    reason=failed_ttmlir_compilation(
        "error: failed to legalize operation 'ttir.scatter'"
        "https://github.com/tenstorrent/tt-mlir/issues/4792"
    )
)
def test_flax_roberta_base_training(training_tester: FlaxRobertaForMaskedLMTester):
    training_tester.test()<|MERGE_RESOLUTION|>--- conflicted
+++ resolved
@@ -4,7 +4,6 @@
 
 import pytest
 from infra import RunMode
-<<<<<<< HEAD
 from utils import (
     BringupStatus,
     Category,
@@ -12,9 +11,6 @@
     failed_ttmlir_compilation,
     incorrect_result,
 )
-=======
-from utils import BringupStatus, Category, incorrect_result
->>>>>>> 070839c2
 
 from third_party.tt_forge_models.config import Parallelism
 from third_party.tt_forge_models.roberta.masked_lm.jax import ModelLoader, ModelVariant
