# SPDX-FileCopyrightText: (c) 2025 Tenstorrent AI ULC
#
# SPDX-License-Identifier: Apache-2.0

<<<<<<< HEAD
from typing import Dict, Optional, Sequence
=======
from typing import Dict

>>>>>>> 070839c2
import jax
from infra import ComparisonConfig, JaxModelTester, Model, RunMode

from third_party.tt_forge_models.pegasus.summarization.jax import (
    ModelLoader,
    ModelVariant,
)


class PegasusTester(JaxModelTester):
    """Tester for Pegasus model on a text summarization task."""

    def __init__(
        self,
        variant_name: ModelVariant,
        comparison_config: ComparisonConfig = ComparisonConfig(),
        run_mode: RunMode = RunMode.INFERENCE,
    ) -> None:
        self._model_loader = ModelLoader(variant_name)
        super().__init__(comparison_config, run_mode)

    # @override
    def _get_model(self) -> Model:
        return self._model_loader.load_model()

    # @override
    def _get_input_activations(self) -> Dict[str, jax.Array]:
        return self._model_loader.load_inputs()

    # @override
    def _get_forward_method_kwargs(self) -> Dict[str, jax.Array]:
        kwargs = super()._get_forward_method_kwargs()

        if self._run_mode == RunMode.TRAINING:
            kwargs["dropout_rng"] = jax.random.key(1)
        return kwargs

    # @override
    def _get_static_argnames(self) -> Optional[Sequence[str]]:
        return ["train"]<|MERGE_RESOLUTION|>--- conflicted
+++ resolved
@@ -2,12 +2,8 @@
 #
 # SPDX-License-Identifier: Apache-2.0
 
-<<<<<<< HEAD
 from typing import Dict, Optional, Sequence
-=======
-from typing import Dict
 
->>>>>>> 070839c2
 import jax
 from infra import ComparisonConfig, JaxModelTester, Model, RunMode
 
