# SPDX-FileCopyrightText: (c) 2025 Tenstorrent AI ULC
#
# SPDX-License-Identifier: Apache-2.0

# TODO: Refactor to use ModelLoader.get_model_info() once the PR in tt-forge-models is merged

import pytest
from infra import Framework, RunMode
from utils import (
    BringupStatus,
    Category,
    ExecutionPass,
    ModelGroup,
    ModelSource,
    ModelTask,
    build_model_name,
    failed_ttmlir_compilation,
)

from third_party.tt_forge_models.config import Parallelism

from ..tester import MBartTester

MODEL_PATH = "facebook/mbart-large-50-many-to-many-mmt"
MODEL_NAME = build_model_name(
    Framework.JAX,
    "mbart50",
    "large_many_to_many",
    ModelTask.NLP_SUMMARIZATION,
    ModelSource.HUGGING_FACE,
)

# ----- Fixtures -----


@pytest.fixture
def inference_tester() -> MBartTester:
    return MBartTester(MODEL_PATH)


@pytest.fixture
def training_tester() -> MBartTester:
    return MBartTester(MODEL_PATH, run_mode=RunMode.TRAINING)


# ----- Tests -----


@pytest.mark.model_test
@pytest.mark.record_test_properties(
    category=Category.MODEL_TEST,
    model_name=MODEL_NAME,
    model_group=ModelGroup.GENERALITY,
    run_mode=RunMode.INFERENCE,
    parallelism=Parallelism.SINGLE_DEVICE,
    bringup_status=BringupStatus.FAILED_TTMLIR_COMPILATION,
)
@pytest.mark.xfail(
    reason=failed_ttmlir_compilation(
        "'ttir.scatter' op Dimension size to slice into must be 1 "
        "https://github.com/tenstorrent/tt-xla/issues/386"
    )
)
def test_mbart50_large_many_to_many_inference(inference_tester: MBartTester):
    inference_tester.test()


@pytest.mark.training
@pytest.mark.record_test_properties(
    category=Category.MODEL_TEST,
    model_name=MODEL_NAME,
    model_group=ModelGroup.GENERALITY,
    run_mode=RunMode.TRAINING,
<<<<<<< HEAD
    execution_pass=ExecutionPass.BACKWARD,
    bringup_status=BringupStatus.FAILED_TTMLIR_COMPILATION,
=======
    parallelism=Parallelism.SINGLE_DEVICE,
>>>>>>> 5f81cecc
)
def test_mbart50_large_many_to_many_training(training_tester: MBartTester):
    training_tester.test()<|MERGE_RESOLUTION|>--- conflicted
+++ resolved
@@ -71,12 +71,9 @@
     model_name=MODEL_NAME,
     model_group=ModelGroup.GENERALITY,
     run_mode=RunMode.TRAINING,
-<<<<<<< HEAD
+    parallelism=Parallelism.SINGLE_DEVICE,
     execution_pass=ExecutionPass.BACKWARD,
     bringup_status=BringupStatus.FAILED_TTMLIR_COMPILATION,
-=======
-    parallelism=Parallelism.SINGLE_DEVICE,
->>>>>>> 5f81cecc
 )
 def test_mbart50_large_many_to_many_training(training_tester: MBartTester):
     training_tester.test()