# SPDX-FileCopyrightText: (c) 2025 Tenstorrent AI ULC
#
# SPDX-License-Identifier: Apache-2.0

import pytest
from infra import Framework, RunMode
from utils import (
    BringupStatus,
    Category,
    ExecutionPass,
    ModelGroup,
    ModelSource,
    ModelTask,
    build_model_name,
<<<<<<< HEAD
    failed_ttmlir_compilation,
=======
>>>>>>> 070839c2
    failed_runtime,
    incorrect_result,
)

from tests.infra.testers.compiler_config import CompilerConfig
from third_party.tt_forge_models.resnet.image_classification.jax import ModelVariant

from ..tester import ResNetTester

VARIANT_NAME = ModelVariant.RESNET_26
MODEL_NAME = build_model_name(
    Framework.JAX,
    "resnet_v1.5",
    "26",
    ModelTask.CV_IMAGE_CLS,
    ModelSource.HUGGING_FACE,
)


# ----- Fixtures -----


@pytest.fixture
def inference_tester() -> ResNetTester:
    return ResNetTester(VARIANT_NAME)


@pytest.fixture
def training_tester() -> ResNetTester:
    return ResNetTester(VARIANT_NAME, run_mode=RunMode.TRAINING)


@pytest.fixture
def inference_tester_optimizer() -> ResNetTester:
    return ResNetTester(
        VARIANT_NAME,
        run_mode=RunMode.INFERENCE,
        compiler_config=CompilerConfig(enable_optimizer=True),
    )


# ----- Tests -----


@pytest.mark.model_test
@pytest.mark.record_test_properties(
    category=Category.MODEL_TEST,
    model_name=MODEL_NAME,
    model_group=ModelGroup.GENERALITY,
    run_mode=RunMode.INFERENCE,
    bringup_status=BringupStatus.PASSED,
)
@pytest.mark.large
def test_resnet_v1_5_26_inference(inference_tester: ResNetTester):
    inference_tester.test()


@pytest.mark.model_test
@pytest.mark.record_test_properties(
    category=Category.MODEL_TEST,
    model_name=MODEL_NAME,
    model_group=ModelGroup.GENERALITY,
    run_mode=RunMode.TRAINING,
    execution_pass=ExecutionPass.BACKWARD,
    bringup_status=BringupStatus.FAILED_TTMLIR_COMPILATION,
)
@pytest.mark.xfail(
    reason=failed_ttmlir_compilation(
        "error: failed to legalize operation 'stablehlo.pad'" "NO_ISSUE"
    )
)
def test_resnet_v1_5_26_training(training_tester: ResNetTester):
    training_tester.test()


@pytest.mark.nightly
@pytest.mark.record_test_properties(
    category=Category.MODEL_TEST,
    model_name=MODEL_NAME,
    model_group=ModelGroup.GENERALITY,
)
@pytest.mark.skip(
    reason=failed_runtime(
        "Optimizer test hangs as part of a test suite - works when run standalone "
        "https://github.com/tenstorrent/tt-xla/issues/1547",
    )
)
def test_resnet_v1_5_26_inference_optimizer(inference_tester_optimizer: ResNetTester):
    inference_tester_optimizer.test()<|MERGE_RESOLUTION|>--- conflicted
+++ resolved
@@ -12,11 +12,8 @@
     ModelSource,
     ModelTask,
     build_model_name,
-<<<<<<< HEAD
+    failed_runtime,
     failed_ttmlir_compilation,
-=======
->>>>>>> 070839c2
-    failed_runtime,
     incorrect_result,
 )
 
