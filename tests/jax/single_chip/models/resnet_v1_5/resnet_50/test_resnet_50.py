--- conflicted
+++ resolved
@@ -30,19 +30,6 @@
 
 
 @pytest.fixture
-<<<<<<< HEAD
-=======
-def inference_tester() -> ResNetTester:
-    return ResNetTester(
-        VARIANT_NAME,
-        comparison_config=ComparisonConfig(
-            pcc=PccConfig(required_pcc=0.985)
-        ),  # Blackhole only regression after uplift of metal https://github.com/tenstorrent/tt-xla/pull/1808
-    )
-
-
-@pytest.fixture
->>>>>>> 65b70d82
 def trace_tester(monkeypatch: MonkeyPatch) -> ResNetTester:
     # These need to be set before the tester is created
     monkeypatch.setenv("TT_RUNTIME_ENABLE_PROGRAM_CACHE", "1")
