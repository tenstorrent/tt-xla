# SPDX-FileCopyrightText: (c) 2025 Tenstorrent AI ULC
#
# SPDX-License-Identifier: Apache-2.0

import pytest
<<<<<<< HEAD
from infra import RunMode
=======
from pytest import MonkeyPatch
from infra import Framework, RunMode
>>>>>>> a571ac78
from utils import (
    BringupStatus,
    Category,
    incorrect_result,
)
from third_party.tt_forge_models.config import Parallelism

<<<<<<< HEAD
from ..tester import ResNetTester
from third_party.tt_forge_models.resnet.image_classification.jax import (
    ModelVariant,
    ModelLoader,
=======
from ..tester import CompilerConfig, ResNetTester
from third_party.tt_forge_models.resnet.image_classification.jax import ModelVariant

VARIANT_NAME = ModelVariant.RESNET_50
MODEL_NAME = build_model_name(
    Framework.JAX,
    "resnet_v1.5",
    "50",
    ModelTask.CV_IMAGE_CLS,
    ModelSource.HUGGING_FACE,
>>>>>>> a571ac78
)

VARIANT_NAME = ModelVariant.RESNET_50
MODEL_INFO = ModelLoader.get_model_info(VARIANT_NAME)

# ----- Fixtures -----


@pytest.fixture
def inference_tester() -> ResNetTester:
    return ResNetTester(VARIANT_NAME)


@pytest.fixture
def trace_tester(monkeypatch: MonkeyPatch) -> ResNetTester:
    # These need to be set before the tester is created
    monkeypatch.setenv("TT_RUNTIME_ENABLE_PROGRAM_CACHE", "1")
    monkeypatch.setenv("TT_RUNTIME_TRACE_REGION_SIZE", "10000000")

    cc = CompilerConfig(enable_optimizer=True, enable_trace=True)
    return ResNetTester(VARIANT_NAME, compiler_config=cc)


@pytest.fixture
def training_tester() -> ResNetTester:
    return ResNetTester(VARIANT_NAME, RunMode.TRAINING)


# ----- Tests -----


@pytest.mark.push
@pytest.mark.model_test
@pytest.mark.record_test_properties(
    category=Category.MODEL_TEST,
    model_info=MODEL_INFO,
    run_mode=RunMode.INFERENCE,
    parallelism=Parallelism.SINGLE_DEVICE,
    bringup_status=BringupStatus.PASSED,
)
@pytest.mark.large
def test_resnet_v1_5_50_inference(inference_tester: ResNetTester):
    inference_tester.test()


@pytest.mark.push
@pytest.mark.model_test
@pytest.mark.record_test_properties(
    category=Category.MODEL_TEST,
    model_name=MODEL_NAME,
    model_group=ModelGroup.RED,
    run_mode=RunMode.INFERENCE,
    bringup_status=BringupStatus.PASSED,
)
@pytest.mark.large
def test_resnet_v1_5_50_inference_trace(
    trace_tester: ResNetTester,
):
    trace_tester.test()


@pytest.mark.push
@pytest.mark.nightly
@pytest.mark.record_test_properties(
    category=Category.MODEL_TEST,
    model_info=MODEL_INFO,
    run_mode=RunMode.TRAINING,
    parallelism=Parallelism.SINGLE_DEVICE,
)
@pytest.mark.large
@pytest.mark.skip(reason="Support for training not implemented")
def test_resnet_v1_5_50_training(training_tester: ResNetTester):
    training_tester.test()<|MERGE_RESOLUTION|>--- conflicted
+++ resolved
@@ -3,12 +3,8 @@
 # SPDX-License-Identifier: Apache-2.0
 
 import pytest
-<<<<<<< HEAD
-from infra import RunMode
-=======
 from pytest import MonkeyPatch
 from infra import Framework, RunMode
->>>>>>> a571ac78
 from utils import (
     BringupStatus,
     Category,
@@ -16,12 +12,6 @@
 )
 from third_party.tt_forge_models.config import Parallelism
 
-<<<<<<< HEAD
-from ..tester import ResNetTester
-from third_party.tt_forge_models.resnet.image_classification.jax import (
-    ModelVariant,
-    ModelLoader,
-=======
 from ..tester import CompilerConfig, ResNetTester
 from third_party.tt_forge_models.resnet.image_classification.jax import ModelVariant
 
@@ -32,7 +22,6 @@
     "50",
     ModelTask.CV_IMAGE_CLS,
     ModelSource.HUGGING_FACE,
->>>>>>> a571ac78
 )
 
 VARIANT_NAME = ModelVariant.RESNET_50
