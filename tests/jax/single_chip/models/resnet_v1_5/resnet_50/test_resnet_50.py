--- conflicted
+++ resolved
@@ -5,21 +5,14 @@
 import pytest
 from infra import RunMode
 from pytest import MonkeyPatch
-<<<<<<< HEAD
 from utils import (
     BringupStatus,
     Category,
     ExecutionPass,
     ModelGroup,
-    ModelSource,
-    ModelTask,
-    build_model_name,
     failed_ttmlir_compilation,
     incorrect_result,
 )
-=======
-from utils import BringupStatus, Category, ModelGroup
->>>>>>> 5f81cecc
 
 from third_party.tt_forge_models.config import Parallelism
 from third_party.tt_forge_models.resnet.image_classification.jax import (
@@ -95,12 +88,9 @@
     category=Category.MODEL_TEST,
     model_info=MODEL_INFO,
     run_mode=RunMode.TRAINING,
-<<<<<<< HEAD
+    parallelism=Parallelism.SINGLE_DEVICE,
     execution_pass=ExecutionPass.BACKWARD,
     bringup_status=BringupStatus.FAILED_TTMLIR_COMPILATION,
-=======
-    parallelism=Parallelism.SINGLE_DEVICE,
->>>>>>> 5f81cecc
 )
 @pytest.mark.large
 @pytest.mark.xfail(
