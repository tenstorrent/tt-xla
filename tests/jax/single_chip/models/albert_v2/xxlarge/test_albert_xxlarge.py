# SPDX-FileCopyrightText: (c) 2024 Tenstorrent AI ULC
#
# SPDX-License-Identifier: Apache-2.0

import pytest
from infra import RunMode
<<<<<<< HEAD
from utils import (
    BringupStatus,
    Category,
    ExecutionPass,
    Framework,
    ModelGroup,
    ModelSource,
    ModelTask,
    build_model_name,
    failed_ttmlir_compilation,
    incorrect_result,
)
=======
from utils import BringupStatus, Category, incorrect_result
>>>>>>> 5f81cecc

from third_party.tt_forge_models.albert.masked_lm.jax import ModelLoader, ModelVariant
from third_party.tt_forge_models.config import Parallelism

from ..tester import AlbertV2Tester

VARIANT_NAME = ModelVariant.XXLARGE_V2

MODEL_INFO = ModelLoader.get_model_info(VARIANT_NAME)

# ----- Fixtures -----


@pytest.fixture
def inference_tester() -> AlbertV2Tester:
    return AlbertV2Tester(VARIANT_NAME)


@pytest.fixture
def training_tester() -> AlbertV2Tester:
    return AlbertV2Tester(VARIANT_NAME, run_mode=RunMode.TRAINING)


# ----- Tests -----


@pytest.mark.model_test
@pytest.mark.record_test_properties(
    category=Category.MODEL_TEST,
    model_info=MODEL_INFO,
    run_mode=RunMode.INFERENCE,
    parallelism=Parallelism.SINGLE_DEVICE,
    bringup_status=BringupStatus.INCORRECT_RESULT,
)
@pytest.mark.xfail(
    reason=incorrect_result(
        "PCC comparison failed. Calculated: pcc=0.9695068001747131. Required: pcc=0.99 "
        "https://github.com/tenstorrent/tt-xla/issues/379"
    )
)
def test_flax_albert_v2_xxlarge_inference(inference_tester: AlbertV2Tester):
    inference_tester.test()


@pytest.mark.training
@pytest.mark.record_test_properties(
    category=Category.MODEL_TEST,
    model_info=MODEL_INFO,
    run_mode=RunMode.TRAINING,
<<<<<<< HEAD
    execution_pass=ExecutionPass.BACKWARD,
    bringup_status=BringupStatus.FAILED_TTMLIR_COMPILATION,
)
@pytest.mark.xfail(
    reason=failed_ttmlir_compilation(
        "error: failed to legalize operation 'ttir.scatter'"
        "https://github.com/tenstorrent/tt-mlir/issues/5091"
    )
=======
    parallelism=Parallelism.SINGLE_DEVICE,
>>>>>>> 5f81cecc
)
def test_flax_albert_v2_xxlarge_training(training_tester: AlbertV2Tester):
    training_tester.test()<|MERGE_RESOLUTION|>--- conflicted
+++ resolved
@@ -4,22 +4,13 @@
 
 import pytest
 from infra import RunMode
-<<<<<<< HEAD
 from utils import (
     BringupStatus,
     Category,
     ExecutionPass,
-    Framework,
-    ModelGroup,
-    ModelSource,
-    ModelTask,
-    build_model_name,
     failed_ttmlir_compilation,
     incorrect_result,
 )
-=======
-from utils import BringupStatus, Category, incorrect_result
->>>>>>> 5f81cecc
 
 from third_party.tt_forge_models.albert.masked_lm.jax import ModelLoader, ModelVariant
 from third_party.tt_forge_models.config import Parallelism
@@ -69,7 +60,7 @@
     category=Category.MODEL_TEST,
     model_info=MODEL_INFO,
     run_mode=RunMode.TRAINING,
-<<<<<<< HEAD
+    parallelism=Parallelism.SINGLE_DEVICE,
     execution_pass=ExecutionPass.BACKWARD,
     bringup_status=BringupStatus.FAILED_TTMLIR_COMPILATION,
 )
@@ -78,9 +69,6 @@
         "error: failed to legalize operation 'ttir.scatter'"
         "https://github.com/tenstorrent/tt-mlir/issues/5091"
     )
-=======
-    parallelism=Parallelism.SINGLE_DEVICE,
->>>>>>> 5f81cecc
 )
 def test_flax_albert_v2_xxlarge_training(training_tester: AlbertV2Tester):
     training_tester.test()