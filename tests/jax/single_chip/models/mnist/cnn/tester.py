--- conflicted
+++ resolved
@@ -7,12 +7,8 @@
 import jax
 import jax.numpy as jnp
 from flax import linen as nn
-<<<<<<< HEAD
+from infra import ComparisonConfig, JaxModelTester, Model, RunMode
 from infra.workloads.workload import Workload
-from infra import ComparisonConfig, JaxModelTester, RunMode, Model
-=======
-from infra import ComparisonConfig, JaxModelTester, Model, RunMode
->>>>>>> 070839c2
 from jaxtyping import PyTree
 
 from third_party.tt_forge_models.mnist.image_classification.jax import (
