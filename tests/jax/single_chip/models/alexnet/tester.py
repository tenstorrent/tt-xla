# SPDX-FileCopyrightText: (c) 2025 Tenstorrent AI ULC
#
# SPDX-License-Identifier: Apache-2.0

from typing import Dict, Optional, Sequence

import jax
from flax import linen as nn
from infra import ComparisonConfig, JaxModelTester, RunMode
from jaxtyping import PyTree

from third_party.tt_forge_models.alexnet.image_classification.jax import (
    ModelLoader,
    ModelVariant,
)
<<<<<<< HEAD
=======

ALEXNET_PARAMS_INIT_SEED = 42
>>>>>>> 8b313bb7


def create_alexnet_random_input_image() -> jax.Array:
    prng_key = jax.random.PRNGKey(23)
    img = jax.random.randint(
        key=prng_key,
        # B, H, W, C
        shape=(8, 224, 224, 3),
        # In the original paper inputs are normalized with individual channel
        # values learned from training set.
        minval=-128,
        maxval=128,
    )
    return img


class AlexNetTester(JaxModelTester):
    """Tester for AlexNet CNN model."""

    def __init__(
        self,
        variant: ModelVariant,
        comparison_config: ComparisonConfig = ComparisonConfig(),
        run_mode: RunMode = RunMode.INFERENCE,
        variant: Optional[ModelVariant] = None,
    ) -> None:
<<<<<<< HEAD
        self._model_loader = ModelLoader(variant or ModelVariant.CUSTOM)
=======
        self._model_loader = ModelLoader(variant)
>>>>>>> 8b313bb7
        super().__init__(comparison_config, run_mode)

    # @override
    def _get_model(self) -> nn.Module:
        return self._model_loader.load_model()

    # @override
    def _get_forward_method_name(self) -> str:
        return "apply"

    # @override
    def _get_input_activations(self) -> Sequence[jax.Array]:
        return self._model_loader.load_inputs()

    # @override
    def _get_input_parameters(self) -> PyTree:
        return self._model_loader.load_parameters(
            train=self._run_mode == RunMode.TRAINING
        )

    # @override
    def _get_forward_method_kwargs(self) -> Dict[str, jax.Array]:
        kwargs = {"train": False if self._run_mode == RunMode.INFERENCE else True}
        if self._run_mode == RunMode.TRAINING:
            kwargs["rngs"] = {"dropout": jax.random.key(1)}
        return kwargs<|MERGE_RESOLUTION|>--- conflicted
+++ resolved
@@ -13,11 +13,6 @@
     ModelLoader,
     ModelVariant,
 )
-<<<<<<< HEAD
-=======
-
-ALEXNET_PARAMS_INIT_SEED = 42
->>>>>>> 8b313bb7
 
 
 def create_alexnet_random_input_image() -> jax.Array:
@@ -44,11 +39,7 @@
         run_mode: RunMode = RunMode.INFERENCE,
         variant: Optional[ModelVariant] = None,
     ) -> None:
-<<<<<<< HEAD
         self._model_loader = ModelLoader(variant or ModelVariant.CUSTOM)
-=======
-        self._model_loader = ModelLoader(variant)
->>>>>>> 8b313bb7
         super().__init__(comparison_config, run_mode)
 
     # @override
