# SPDX-FileCopyrightText: (c) 2025 Tenstorrent AI ULC
#
# SPDX-License-Identifier: Apache-2.0

import pytest
<<<<<<< HEAD
from infra import Framework, RunMode
from utils import (
    BringupStatus,
    Category,
    ExecutionPass,
    ModelGroup,
    ModelSource,
    ModelTask,
    build_model_name,
    failed_runtime,
)
=======
from infra import RunMode
from utils import BringupStatus, Category, failed_runtime
>>>>>>> 5f81cecc

from third_party.tt_forge_models.config import Parallelism
from third_party.tt_forge_models.xglm.causal_lm.jax import ModelLoader, ModelVariant

from ..tester import XGLMTester

VARIANT_NAME = ModelVariant._564M
MODEL_INFO = ModelLoader.get_model_info(VARIANT_NAME)


# ----- Fixtures -----


@pytest.fixture
def inference_tester() -> XGLMTester:
    return XGLMTester(VARIANT_NAME)


@pytest.fixture
def training_tester() -> XGLMTester:
    return XGLMTester(VARIANT_NAME, run_mode=RunMode.TRAINING)


# ----- Tests -----


@pytest.mark.model_test
@pytest.mark.record_test_properties(
    category=Category.MODEL_TEST,
    model_info=MODEL_INFO,
    run_mode=RunMode.INFERENCE,
    parallelism=Parallelism.SINGLE_DEVICE,
    bringup_status=BringupStatus.FAILED_RUNTIME,
)
@pytest.mark.xfail(
    reason=failed_runtime(
        "Invalid data size. numElements * elementSize == data->size(). "
        "Issue: https://github.com/tenstorrent/tt-xla/issues/1313"
    )
)
def test_xglm_564m_inference(inference_tester: XGLMTester):
    inference_tester.test()


@pytest.mark.training
@pytest.mark.record_test_properties(
    category=Category.MODEL_TEST,
    model_info=MODEL_INFO,
    run_mode=RunMode.TRAINING,
<<<<<<< HEAD
    execution_pass=ExecutionPass.FORWARD,
    bringup_status=BringupStatus.FAILED_RUNTIME,
)
@pytest.mark.xfail(
    reason=failed_runtime(
        "Invalid data size. numElements * elementSize == data->size(). "
        "Issue: https://github.com/tenstorrent/tt-xla/issues/1313"
    )
=======
    parallelism=Parallelism.SINGLE_DEVICE,
>>>>>>> 5f81cecc
)
def test_xglm_564m_training(training_tester: XGLMTester):
    training_tester.test()<|MERGE_RESOLUTION|>--- conflicted
+++ resolved
@@ -3,22 +3,8 @@
 # SPDX-License-Identifier: Apache-2.0
 
 import pytest
-<<<<<<< HEAD
-from infra import Framework, RunMode
-from utils import (
-    BringupStatus,
-    Category,
-    ExecutionPass,
-    ModelGroup,
-    ModelSource,
-    ModelTask,
-    build_model_name,
-    failed_runtime,
-)
-=======
 from infra import RunMode
-from utils import BringupStatus, Category, failed_runtime
->>>>>>> 5f81cecc
+from utils import BringupStatus, Category, ExecutionPass, failed_runtime
 
 from third_party.tt_forge_models.config import Parallelism
 from third_party.tt_forge_models.xglm.causal_lm.jax import ModelLoader, ModelVariant
@@ -68,7 +54,7 @@
     category=Category.MODEL_TEST,
     model_info=MODEL_INFO,
     run_mode=RunMode.TRAINING,
-<<<<<<< HEAD
+    parallelism=Parallelism.SINGLE_DEVICE,
     execution_pass=ExecutionPass.FORWARD,
     bringup_status=BringupStatus.FAILED_RUNTIME,
 )
@@ -77,9 +63,6 @@
         "Invalid data size. numElements * elementSize == data->size(). "
         "Issue: https://github.com/tenstorrent/tt-xla/issues/1313"
     )
-=======
-    parallelism=Parallelism.SINGLE_DEVICE,
->>>>>>> 5f81cecc
 )
 def test_xglm_564m_training(training_tester: XGLMTester):
     training_tester.test()