# SPDX-FileCopyrightText: (c) 2025 Tenstorrent AI ULC
#
# SPDX-License-Identifier: Apache-2.0

<<<<<<< HEAD
from typing import Dict, Any, Sequence, Optional

import jax
from infra import ComparisonConfig, JaxModelTester, RunMode, Model
=======
from typing import Any, Dict, Sequence

from infra import ComparisonConfig, JaxModelTester, Model, RunMode

>>>>>>> 070839c2
from third_party.tt_forge_models.beit.image_classification.jax import (
    ModelLoader,
    ModelVariant,
)


class FlaxBeitForImageClassificationTester(JaxModelTester):
    """Tester for Beit family of models on image classification tasks."""

    def __init__(
        self,
        variant_name: ModelVariant,
        comparison_config: ComparisonConfig = ComparisonConfig(),
        run_mode: RunMode = RunMode.INFERENCE,
    ) -> None:
        self._model_loader = ModelLoader(variant_name)
        super().__init__(comparison_config, run_mode)

    # @override
    def _get_model(self) -> Model:
        return self._model_loader.load_model()

    # @override
    def _get_input_activations(self) -> Dict | Sequence[Any]:
        return self._model_loader.load_inputs()

    # @override
    def _get_forward_method_kwargs(self) -> Dict[str, Any]:
        kwargs = super()._get_forward_method_kwargs()

        if self._run_mode == RunMode.TRAINING:
            kwargs["dropout_rng"] = jax.random.key(1)
        return kwargs

    # @override
    def _get_static_argnames(self) -> Optional[Sequence[str]]:
        return ["train"]<|MERGE_RESOLUTION|>--- conflicted
+++ resolved
@@ -2,17 +2,11 @@
 #
 # SPDX-License-Identifier: Apache-2.0
 
-<<<<<<< HEAD
-from typing import Dict, Any, Sequence, Optional
+from typing import Any, Dict, Optional, Sequence
 
 import jax
-from infra import ComparisonConfig, JaxModelTester, RunMode, Model
-=======
-from typing import Any, Dict, Sequence
-
 from infra import ComparisonConfig, JaxModelTester, Model, RunMode
 
->>>>>>> 070839c2
 from third_party.tt_forge_models.beit.image_classification.jax import (
     ModelLoader,
     ModelVariant,
