--- conflicted
+++ resolved
@@ -9,16 +9,7 @@
 from flax import linen as nn
 from infra import ComparisonConfig, JaxModelTester, RunMode
 from jaxtyping import PyTree
-<<<<<<< HEAD
-from utils import (
-    BringupStatus,
-    Category,
-    ExecutionPass,
-    failed_ttmlir_compilation,
-)
-=======
-from utils import BringupStatus, Category
->>>>>>> 070839c2
+from utils import BringupStatus, Category, ExecutionPass, failed_ttmlir_compilation
 
 from third_party.tt_forge_models.config import Parallelism
 from third_party.tt_forge_models.squeezebert.masked_lm.jax import (
