--- conflicted
+++ resolved
@@ -7,16 +7,7 @@
 import jax
 import pytest
 from infra import ComparisonConfig, JaxModelTester, Model, RunMode
-<<<<<<< HEAD
-from utils import (
-    BringupStatus,
-    Category,
-    ExecutionPass,
-    failed_ttmlir_compilation,
-)
-=======
-from utils import BringupStatus, Category
->>>>>>> 070839c2
+from utils import BringupStatus, Category, ExecutionPass, failed_ttmlir_compilation
 
 from third_party.tt_forge_models.config import Parallelism
 from third_party.tt_forge_models.roberta_prelayernorm.masked_lm.jax import (
