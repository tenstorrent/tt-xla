--- conflicted
+++ resolved
@@ -28,36 +28,8 @@
 
     # @override
     def _get_input_activations(self) -> Dict[str, jax.Array]:
-<<<<<<< HEAD
-        tokenizer = AutoTokenizer.from_pretrained(self._model_path)
-        inputs = tokenizer("Hello there fellow traveler", return_tensors="jax")
-        return inputs
+        return self._model_loader.load_inputs()
 
     # @override
     def _get_static_argnames(self) -> Optional[Sequence[str]]:
         return ["train"]
-
-
-class Mistral7BV02Tester(Mistral7BTester):
-    """Tester for Mistral-7B model v0.2 and later variants, with a language modeling
-    head on top."""
-
-    # @override
-    def _get_model(self) -> FlaxPreTrainedModel:
-        # Initializing model with random weights because the official weights are
-        # gated. From v0.2 version of Mistral-7B sliding window attention was removed,
-        # but Transformers Flax implementation of Mistral-7B wasn't updated to take
-        # that into account so it expects to have a sliding_window set in the config.
-        # Using custom config in order to change the sliding_window from Null to
-        # full context window length, effectively achieving the same result as if there
-        # was no sliding window mask.
-        config = MistralConfig.from_pretrained(self._model_path)
-        config.sliding_window = config.max_position_embeddings
-        return FlaxMistralForCausalLM(config)
-
-    # @override
-    def _get_static_argnames(self) -> Optional[Sequence[str]]:
-        return ["train"]
-=======
-        return self._model_loader.load_inputs()
->>>>>>> 7a078b48
