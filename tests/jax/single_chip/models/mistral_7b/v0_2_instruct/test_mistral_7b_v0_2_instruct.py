--- conflicted
+++ resolved
@@ -74,16 +74,11 @@
     bringup_status=BringupStatus.FAILED_RUNTIME,
 )
 @pytest.mark.large
-<<<<<<< HEAD
 @pytest.mark.skip(
     reason=failed_runtime(
         "Not enough space to allocate 117440512 B DRAM buffer across 12 banks, where each bank needs to store 9805824 B "
         "(https://github.com/tenstorrent/tt-xla/issues/917)"
     )
 )
-def test_mistral_7b_v0_2_instruct_training(training_tester: Mistral7BV02Tester):
-=======
-@pytest.mark.skip(reason="Support for training not implemented")
 def test_mistral_7b_v0_2_instruct_training(training_tester: Mistral7BTester):
->>>>>>> 7a078b48
     training_tester.test()