--- conflicted
+++ resolved
@@ -181,12 +181,7 @@
         assert workload.is_jax, "Workload must be JAX workload to compile"
 
         workload.compiled_executable = jax.jit(
-<<<<<<< HEAD
             workload.executable, static_argnames=workload.static_argnames, **jit_options
-        )
-=======
-            workload.executable,
-            static_argnames=workload.static_argnames,
         )
 
     # @override
@@ -278,5 +273,4 @@
 
         # Compare forward results and gradients
         self._compare(tt_forward_out, cpu_forward_out)
-        self._compare(grads_tt, grads_cpu)
->>>>>>> cb045bad
+        self._compare(grads_tt, grads_cpu)