--- conflicted
+++ resolved
@@ -4,14 +4,9 @@
 
 test_config:
   mnist/pytorch-single_device-full-training:
-<<<<<<< HEAD
-    status: NOT_SUPPORTED_SKIP
-    bringup_status: FAILED_TTMLIR_COMPILATION
-    reason: "error: failed to legalize operation 'stablehlo.select_and_scatter' https://github.com/tenstorrent/tt-mlir/issues/4794"
-=======
-    status: KNOWN_FAILURE_XFAIL
-    reason: "error: failed to legalize operation 'stablehlo.rng_bit_generator' https://github.com/tenstorrent/tt-mlir/issues/4793"
->>>>>>> c500adb2
+    status: NOT_SUPPORTED_SKIP
+    bringup_status: FAILED_TTMLIR_COMPILATION
+    reason: "error: failed to legalize operation 'stablehlo.select_and_scatter' https://github.com/tenstorrent/tt-mlir/issues/4794"
     markers: [push]
 
   autoencoder/pytorch-linear-single_device-full-training:
@@ -93,14 +88,9 @@
     reason: "ValueError: Node arity mismatch; expected X, but got X-1."
 
   clip/pytorch-base_patch32-single_device-full-training:
-<<<<<<< HEAD
-    status: NOT_SUPPORTED_SKIP
-    bringup_status: FAILED_FE_COMPILATION
-    reason: "tt-forge-models doesn't implement unpack_forward_output for this model."
-=======
-    status: KNOWN_FAILURE_XFAIL
-    reason: "runtime/lib/ttnn/operations/utils/utils.cpp:363: numElements * elementSize == data->size() when calling toTTNNTensor"
->>>>>>> c500adb2
+    status: NOT_SUPPORTED_SKIP
+    bringup_status: FAILED_FE_COMPILATION
+    reason: "tt-forge-models doesn't implement unpack_forward_output for this model."
 
   falcon/pytorch-tiiuae/Falcon3-1B-Base-single_device-full-training:
     status: KNOWN_FAILURE_XFAIL
