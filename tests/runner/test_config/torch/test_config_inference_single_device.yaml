--- conflicted
+++ resolved
@@ -2476,11 +2476,9 @@
   ultra_fast_lane_detection/pytorch-tusimple_resnet34-single_device-full-inference:
     status: EXPECTED_PASSING
 
-<<<<<<< HEAD
   dense_unet_3d/pytorch-base-single_device-full-inference:
     status: KNOWN_FAILURE_XFAIL
     reason: "RuntimeError: torch._dynamo.exc.TorchRuntimeError: Dynamo failed to run FX node with fake tensors: call_module L__self___maxpool1(*(FakeTensor(..., device='xla:0', size=(1, 96, 16, 128, 128), dtype=torch.bfloat16),), https://github.com/tenstorrent/tt-xla/issues/2567"
-=======
 
   openvla_oft/pytorch-openvla_oft_finetuned_libero_10-single_device-full-inference:
     status: EXPECTED_PASSING
@@ -2523,5 +2521,4 @@
     arch_overrides:
       n150:
         status: NOT_SUPPORTED_SKIP
-        reason: "Out of Memory: Not enough space to allocate 146800640 B DRAM buffer across 12 banks, where each bank needs to store 12234752 B, but bank size is only 1073741792 B - https://github.com/tenstorrent/tt-xla/issues/2328"
->>>>>>> ac0c3505
+        reason: "Out of Memory: Not enough space to allocate 146800640 B DRAM buffer across 12 banks, where each bank needs to store 12234752 B, but bank size is only 1073741792 B - https://github.com/tenstorrent/tt-xla/issues/2328"