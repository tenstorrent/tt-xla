# SPDX-FileCopyrightText: (c) 2025 Tenstorrent AI ULC
#
# SPDX-License-Identifier: Apache-2.0
import os
import shutil
import socket
import subprocess
import sys
import warnings
from typing import List, Optional

import pytest
from infra import RunMode
from infra.testers.compiler_config import CompilerConfig
from infra.testers.single_chip.model import (
    DynamicLoader,
    JaxDynamicLoader,
    TorchDynamicLoader,
)

from tests.infra.evaluators import ComparisonResult, Evaluator
from tests.infra.utilities.filecheck_utils import *
from tests.infra.utilities.types import Framework
from tests.runner.requirements import RequirementsManager
from tests.runner.test_config.torch import PLACEHOLDER_MODELS
from tests.runner.test_utils import (
    ModelTestConfig,
    ModelTestStatus,
    create_benchmark_result,
    find_dumped_ir_files,
    fix_venv_isolation,
    record_model_test_properties,
    update_test_metadata_for_exception,
)
from tests.runner.testers import (
    DynamicJaxModelTester,
    DynamicJaxMultiChipModelTester,
    DynamicTorchModelTester,
)
from tests.utils import BringupStatus
from third_party.tt_forge_models.config import ModelSource, Parallelism

# Setup test discovery using TorchDynamicLoader and JaxDynamicLoader
TEST_DIR = os.path.dirname(__file__)
PROJECT_ROOT = os.path.abspath(os.path.join(TEST_DIR, "..", ".."))
MODELS_ROOT_TORCH, test_entries_torch = TorchDynamicLoader.setup_test_discovery(
    PROJECT_ROOT
)
MODELS_ROOT_JAX, test_entries_jax = JaxDynamicLoader.setup_test_discovery(PROJECT_ROOT)
all_test_entries = test_entries_torch + test_entries_jax


def _run_model_test_impl(
    test_entry,
    run_mode: RunMode,
    parallelism: Parallelism,
    framework: Framework,
    record_property,
    test_metadata: ModelTestConfig,
    request,
    captured_output_fixture,
    compiler_config: CompilerConfig = None,
    **kwargs,  # Extra fixtures like clear_torchxla_computation_cache
) -> None:
    """Core implementation for running a model test.

    This function contains the shared logic for both JAX and Torch tests.
    It's extracted to avoid duplication between test_all_models_jax/torch.
    """
    # Fix venv isolation issue: ensure venv packages take precedence over system packages
    fix_venv_isolation()

    loader_path = test_entry.path
    variant, ModelLoader = test_entry.variant_info

    # Ensure per-model requirements are installed, and roll back after the test
    with RequirementsManager.for_loader(loader_path):

        # Get the model loader and model info from desired model, variant.
        loader = ModelLoader(variant=variant)
        model_info = ModelLoader.get_model_info(variant=variant)
        print(f"Running {request.node.nodeid} - {model_info.name}", flush=True)

        ir_dump_path = ""
        # Dump all collected IRs if --dump-irs option is enabled
        if request.config.getoption("--dump-irs", default=False):
            ir_dump_path = os.path.join(PROJECT_ROOT, "collected_irs", model_info.name)

        if compiler_config is None and ir_dump_path:
            compiler_config = CompilerConfig(export_path=ir_dump_path)

        succeeded = False
        comparison_result = None
        tester = None
        filecheck_results = None

        try:
            # Only run the actual model test if not marked for skip. The record properties
            # function in finally block will always be called and handles the pytest.skip.
            if test_metadata.status != ModelTestStatus.NOT_SUPPORTED_SKIP:
                # Framework-specific tester creation
                if framework == Framework.TORCH:
                    tester = DynamicTorchModelTester(
                        run_mode,
                        loader=loader,
                        comparison_config=test_metadata.to_comparison_config(),
                        compiler_config=compiler_config,
                        parallelism=parallelism,
                    )
                elif framework == Framework.JAX:
                    if (
                        parallelism == Parallelism.TENSOR_PARALLEL
                        or parallelism == Parallelism.DATA_PARALLEL
                    ):
                        tester = DynamicJaxMultiChipModelTester(
                            model_loader=loader,
                            run_mode=run_mode,
                            comparison_config=test_metadata.to_comparison_config(),
                            compiler_config=compiler_config,
                        )
                    else:
                        if model_info.source.name == ModelSource.EASYDEL.name:
                            # In EasyDel, single-device models use multi-chip setup with (1,1) mesh
                            tester = DynamicJaxMultiChipModelTester(
                                model_loader=loader,
                                comparison_config=test_metadata.to_comparison_config(),
                                num_devices=1,
                                compiler_config=compiler_config,
                            )
                        else:
                            tester = DynamicJaxModelTester(
                                run_mode,
                                loader=loader,
                                comparison_config=test_metadata.to_comparison_config(),
                                compiler_config=compiler_config,
                            )
                else:
                    raise ValueError(f"Unknown framework: {framework}")

                comparison_result = tester.test()

                # Check if filecheck patterns are specified
                pattern_files = (
                    test_metadata.filechecks
                    if hasattr(test_metadata, "filechecks")
                    else None
                )

                # Serialize if --serialize flag is set OR if pattern files are specified
                # Serializing IR to disk is required for FileCheck
                if (
                    request.config.getoption("--serialize", default=False)
                    or pattern_files
                ):
                    tester.serialize_compilation_artifacts(request.node.name)

                # All results must pass for the test to succeed
                succeeded = all(result.passed for result in comparison_result)

                # Run FileCheck on generated IR files if test succeeded
                if succeeded and pattern_files:
                    filecheck_results = run_filecheck(
                        test_node_name=request.node.name,
                        irs_filepath="output_artifact",
                        pattern_files=pattern_files,
                    )

                # Trigger assertion after comparison_result is cached, and
                #     fallthrough to finally block on failure.
                Evaluator._assert_on_results(comparison_result)
                validate_filecheck_results(filecheck_results)

        except Exception as e:
            captured = captured_output_fixture.readouterr()
            # Record runtime failure info so it can be reflected in report properties
            update_test_metadata_for_exception(
                test_metadata, e, stdout=captured.out, stderr=captured.err
            )
            raise
        finally:
            comparison_config = tester._comparison_config if tester else None
            # If we mark tests with xfail at collection time, then this isn't hit.
            # Always record properties and handle skip/xfail cases uniformly
            record_model_test_properties(
                record_property,
                request,
                model_info=model_info,
                test_metadata=test_metadata,
                run_mode=run_mode,
                parallelism=parallelism,
                test_passed=succeeded,
                comparison_results=list(comparison_result) if comparison_result else [],
                comparison_config=comparison_config,
            )

            # prints perf benchmark results to console
            # Dumps perf benchmark results to JSON report if --perf-report-dir is given
            if framework == Framework.TORCH:
                measurements = getattr(tester, "_perf_measurements", None)
                output_dir = request.config.getoption("--perf-report-dir")
                create_benchmark_result(
                    full_model_name=model_info.name,
                    output_dir=output_dir,
                    perf_id=request.config.getoption("--perf-id"),
                    measurements=measurements,
                    model_type="generic",
                    training=False,
                    model_info=model_info.name,
                    device_name=socket.gethostname(),
                )


@pytest.mark.model_test
@pytest.mark.no_auto_properties
@pytest.mark.parametrize(
    "run_mode",
    [
        pytest.param(RunMode.INFERENCE, id="inference", marks=pytest.mark.inference),
        pytest.param(RunMode.TRAINING, id="training", marks=pytest.mark.training),
    ],
)
@pytest.mark.parametrize(
    "parallelism",
    [
        pytest.param(
            Parallelism.SINGLE_DEVICE,
            id="single_device",
            marks=pytest.mark.single_device,
        ),
        pytest.param(
            Parallelism.DATA_PARALLEL,
            id="data_parallel",
            marks=pytest.mark.data_parallel,
        ),
        pytest.param(
            Parallelism.TENSOR_PARALLEL,
            id="tensor_parallel",
            marks=pytest.mark.tensor_parallel,
        ),
    ],
)
@pytest.mark.parametrize(
    "test_entry",
    test_entries_torch,
    ids=DynamicLoader.create_test_id_generator(MODELS_ROOT_TORCH),
)
def test_all_models_torch(
    test_entry,
    run_mode,
    parallelism,
    record_property,
    test_metadata,
    request,
    captured_output_fixture,
    clear_torchxla_computation_cache,
):
    """PyTorch model test - delegates to shared implementation."""
    _run_model_test_impl(
        test_entry=test_entry,
        run_mode=run_mode,
        parallelism=parallelism,
        framework=Framework.TORCH,
        request=request,
        record_property=record_property,
        test_metadata=test_metadata,
        captured_output_fixture=captured_output_fixture,
        clear_torchxla_computation_cache=clear_torchxla_computation_cache,
    )


@pytest.mark.model_test
@pytest.mark.no_auto_properties
@pytest.mark.parametrize(
    "run_mode",
    [
        pytest.param(RunMode.INFERENCE, id="inference", marks=pytest.mark.inference),
        pytest.param(RunMode.TRAINING, id="training", marks=pytest.mark.training),
    ],
)
@pytest.mark.parametrize(
    "parallelism",
    [
        pytest.param(
            Parallelism.SINGLE_DEVICE,
            id="single_device",
            marks=pytest.mark.single_device,
        ),
        pytest.param(
            Parallelism.DATA_PARALLEL,
            id="data_parallel",
            marks=pytest.mark.data_parallel,
        ),
        pytest.param(
            Parallelism.TENSOR_PARALLEL,
            id="tensor_parallel",
            marks=pytest.mark.tensor_parallel,
        ),
    ],
)
@pytest.mark.parametrize(
    "test_entry",
    test_entries_jax,
    ids=DynamicLoader.create_test_id_generator(MODELS_ROOT_JAX),
)
def test_all_models_jax(
    test_entry,
    run_mode,
    parallelism,
    record_property,
    test_metadata,
    request,
    captured_output_fixture,
):
    """JAX model test - delegates to shared implementation."""
    _run_model_test_impl(
        test_entry=test_entry,
        run_mode=run_mode,
        parallelism=parallelism,
        framework=Framework.JAX,
        request=request,
        record_property=record_property,
        test_metadata=test_metadata,
        captured_output_fixture=captured_output_fixture,
    )


@pytest.mark.model_test
@pytest.mark.no_auto_properties
@pytest.mark.parametrize(
    "run_mode",
    [
        pytest.param(RunMode.INFERENCE, id="inference", marks=pytest.mark.inference),
        pytest.param(RunMode.TRAINING, id="training", marks=pytest.mark.training),
    ],
)
@pytest.mark.parametrize(
    "parallelism",
    [
        pytest.param(
            Parallelism.SINGLE_DEVICE,
            id="single_device",
            marks=pytest.mark.single_device,
        ),
    ],
)
@pytest.mark.parametrize(
    "test_entry",
    all_test_entries,
    ids=lambda e: DynamicLoader.generate_test_id(
        e, MODELS_ROOT_TORCH if e.framework == Framework.TORCH else MODELS_ROOT_JAX
    ),
)
def test_all_models_op_by_op(
    test_entry, run_mode, parallelism, record_property, request
):
    """Run model tests in op-by-op mode.

    This test spawns a subprocess that executes the model test with --dump-irs flag to collect StableHLO IR.
    Then it executes each op wrapped in a module individually.
    """
    # Import op_by_op_infra only when this test runs (not at module level)
    from op_by_op_infra.pydantic_models import OpTest, model_to_dict
    from op_by_op_infra.workflow import run_op_by_op_workflow

    # Construct a pytest command for the subprocess.
    # Determine the correct test function name based on the framework.
    if test_entry.framework == Framework.TORCH:
        test_function_name = "test_all_models_torch"
        models_root = MODELS_ROOT_TORCH
    else:
        test_function_name = "test_all_models_jax"
        models_root = MODELS_ROOT_JAX

    # Generate the model id and get model metadata.
    model_test_id = DynamicLoader.generate_test_id(test_entry, models_root)
    variant, ModelLoader = test_entry.variant_info
    model_info = ModelLoader.get_model_info(variant=variant)

    # Construct the pytest node ID (unique test identifier) to run in subprocess.
    pytest_node_id = (
        f"tests/runner/test_models.py::{test_function_name}"
        f"[{model_test_id}-{parallelism.value}-{run_mode.value}]"
    )

    pytest_cmd = [sys.executable, "-m", "pytest", pytest_node_id, "-sv", "--dump-irs"]

    subprocess_result = subprocess.run(
        pytest_cmd,
        cwd=PROJECT_ROOT,
        capture_output=False,
        text=True,
    )

<<<<<<< HEAD
                # Trigger assertion after comparison_result is cached, and
                #     fallthrough to finally block on failure.
                Evaluator._assert_on_results(comparison_result)
                validate_filecheck_results(filecheck_results)
=======
    artifacts_dir = os.path.join(PROJECT_ROOT, "collected_irs", model_info.name)
    matches = find_dumped_ir_files(artifacts_dir)
>>>>>>> f96af578

    results = []
    for ir_file_path in matches:
        try:
            with open(ir_file_path, "r") as f:
                module = f.read()
        except (FileNotFoundError, IOError, OSError) as e:
            pytest.fail(
                f"Op-by-op test failed because IR file couldn't be read.\n"
                f"Test: {nodeid}\n"
                f"File: {ir_file_path}"
            )

        module_results = run_op_by_op_workflow(
            module=module,
            compile_before_split=False,
            compile_each_submodule_after_split=False,
            frontend="tt-xla",
            model_name=model_info.name,
        )
        results.extend(module_results)

    for op_result in results:
        record_property(
            f"OpTest model for: {op_result.op_name}", model_to_dict(op_result)
        )

    shutil.rmtree(artifacts_dir)

    if subprocess_result.returncode != 0:
        warnings.warn(
            f"IR collection subprocess completed with exit code {subprocess_result.returncode}, some IR module might be missing from analysis.",
        )

    failed_operations = sum(1 for r in results if not r.success)
    if failed_operations > 0:
        pytest.fail(
            f"Test failed: {failed_operations} operation(s) failed out of {len(results)} total operations",
            pytrace=False,
        )


# A test to generate placeholder model reports for models not yet added to tt-forge-models
@pytest.mark.model_test
@pytest.mark.placeholder
@pytest.mark.no_auto_properties
@pytest.mark.parametrize(
    "model_name",
    list(PLACEHOLDER_MODELS.keys()),
    ids=lambda x: x,
)
def test_placeholder_models(model_name, record_property, request):

    from third_party.tt_forge_models.config import ModelGroup

    class DummyModelInfo:
        def __init__(self, name):
            self._name = name
            self.group = ModelGroup.RED

        @property
        def name(self):
            return self._name

        def to_report_dict(self):
            return {}

    cfg = PLACEHOLDER_MODELS.get(model_name) or {}
    model_test_config_data = {
        "bringup_status": cfg.get("bringup_status", BringupStatus.NOT_STARTED),
        "reason": cfg.get("reason", "Not yet started or WIP"),
    }

    # Sanitize model name to lower case, replace spaches and slashes with underscores
    model_name_lc = model_name.lower().replace(" ", "_").replace("/", "_")

    model_info = DummyModelInfo(model_name_lc)
    test_metadata = ModelTestConfig(data=model_test_config_data, arch=None)

    record_model_test_properties(
        record_property,
        request,
        model_info=model_info,
        test_metadata=test_metadata,
        run_mode=RunMode.INFERENCE,
        parallelism=Parallelism.SINGLE_DEVICE,
    )<|MERGE_RESOLUTION|>--- conflicted
+++ resolved
@@ -391,15 +391,8 @@
         text=True,
     )
 
-<<<<<<< HEAD
-                # Trigger assertion after comparison_result is cached, and
-                #     fallthrough to finally block on failure.
-                Evaluator._assert_on_results(comparison_result)
-                validate_filecheck_results(filecheck_results)
-=======
     artifacts_dir = os.path.join(PROJECT_ROOT, "collected_irs", model_info.name)
     matches = find_dumped_ir_files(artifacts_dir)
->>>>>>> f96af578
 
     results = []
     for ir_file_path in matches:
