--- conflicted
+++ resolved
@@ -249,90 +249,6 @@
             mesh_shape, mesh_names = (1, num_devices), ("model", "data")
         else:
             mesh_shape, mesh_names = self.loader.get_mesh_config(num_devices)
-<<<<<<< HEAD
-=======
-
-        return get_mesh(mesh_shape, mesh_names)
-
-
-def setup_models_path(project_root):
-    """Setup models root path and add to sys.path for imports."""
-    models_root = get_models_root(project_root)
-
-    # Add the models root to sys.path so relative imports work
-    if models_root not in sys.path:
-        sys.path.insert(0, models_root)
-
-    return models_root
-
-
-def discover_loader_paths(models_root):
-    """Discover all pytorch (for now) loader.py files in the models directory, with exclusions."""
-    loader_paths = {}
-
-    # TODO(kmabee) - Temporary workaround to exclude models with fatal issues.
-    # Surya OCR imports and initializes torch_xla runtime which causes issues
-    # https://github.com/tenstorrent/tt-xla/issues/1166
-    excluded_model_dirs = {"suryaocr"}
-
-    for root, dirs, files in os.walk(models_root):
-
-        model_dir_name = os.path.basename(os.path.dirname(root))
-        if model_dir_name in excluded_model_dirs:
-            print(
-                f"Workaround to exclude model: {model_dir_name} from discovery. Issue #1166",
-                flush=True,
-            )
-            continue
-
-        if os.path.basename(root) == "pytorch" and "loader.py" in files:
-            loader_paths[os.path.join(root, "loader.py")] = []
-
-    # Populate variants for each loader path
-    for path in loader_paths.keys():
-        get_model_variants(path, loader_paths, models_root)
-
-    return loader_paths
-
-
-def create_test_entries(loader_paths):
-    """Create test entries combining loader paths and variants."""
-    test_entries = []
-
-    # Development / Debug workaround to collect only red models.
-    red_only = os.environ.get("TT_XLA_RED_ONLY", "0") == "1"
-
-    # Store variant tuple along with the ModelLoader
-    for loader_path, variant_tuples in loader_paths.items():
-        for variant_info in variant_tuples:
-
-            if red_only:
-                model_info = variant_info[1].get_model_info(variant_info[0])
-                if model_info.group.value != "red":
-                    continue
-
-            test_entries.append(
-                ModelTestEntry(path=loader_path, variant_info=variant_info)
-            )
-
-    return test_entries
-
-
-def setup_test_discovery(project_root):
-    """Complete test discovery setup - combines all the setup steps."""
-    models_root = setup_models_path(project_root)
-    loader_paths = discover_loader_paths(models_root)
-    test_entries = create_test_entries(loader_paths)
-    return models_root, test_entries
-
-
-def create_test_id_generator(models_root):
-    """Create a function for generating test IDs."""
-
-    def _generate_test_id(test_entry):
-        """Generate test ID from test entry using the utility function."""
-        return generate_test_id(test_entry, models_root)
->>>>>>> 41abfa55
 
         return get_mesh(mesh_shape, mesh_names)
 
