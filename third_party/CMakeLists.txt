# SPDX-FileCopyrightText: © 2024 Tenstorrent AI ULC
#
# SPDX-License-Identifier: Apache-2.0

option(USE_CUSTOM_TT_MLIR_VERSION "Flag to use TT_MLIR_VERSION set by the user" OFF)

if (NOT DEFINED TT_MLIR_VERSION OR NOT USE_CUSTOM_TT_MLIR_VERSION)
<<<<<<< HEAD
    set(TT_MLIR_VERSION "pglusac/bn-train-dim-64")
=======
    set(TT_MLIR_VERSION "f2b642a4bd799cfe09fc08409b28a53d78f209a2")
>>>>>>> f648e299
endif()

set(PROTOBUF_VERSION "v21.12") # same version as tt-metal uses
set(LOGURU_VERSION "4adaa185883e3c04da25913579c451d3c32cfac1")

if (TOOLCHAIN STREQUAL "ON")
    cmake_minimum_required(VERSION 3.20)
    project(ttmlir-toolchain LANGUAGES CXX C)
    execute_process(
        COMMAND git clone --recursive https://github.com/tenstorrent/tt-mlir.git ${PROJECT_SOURCE_DIR}/tt-mlir/src/tt-mlir
        RESULT_VARIABLE result1
        OUTPUT_VARIABLE output1
        ERROR_VARIABLE error_output1
    )
    if (NOT ${result1} EQUAL 0)
        message(FATAL_ERROR "Failed to clone tt-mlir: ${error_output1}")
    endif()
    execute_process(
        COMMAND /bin/bash -c "cd ${PROJECT_SOURCE_DIR}/tt-mlir/src/tt-mlir && git checkout ${TT_MLIR_VERSION}"
    )
else()
    include(ExternalProject)
    add_subdirectory(pjrt_c_api)

    # ----- protobuf -----

    include(FetchContent)

    FetchContent_Declare(
        protobuf
        GIT_REPOSITORY https://github.com/protocolbuffers/protobuf.git
        GIT_TAG ${PROTOBUF_VERSION}
        GIT_SHALLOW ON
    )

    # match options from metal
    set(protobuf_BUILD_TESTS OFF CACHE BOOL "" FORCE)
    set(protobuf_BUILD_EXAMPLES OFF CACHE BOOL "" FORCE)
    set(CMAKE_POSITION_INDEPENDENT_CODE ON CACHE BOOL "" FORCE)
    set(BUILD_SHARED_LIBS OFF CACHE BOOL "" FORCE)

    # Use full compiler paths since it can't find it during build config phase
    if(CMAKE_C_COMPILER MATCHES "clang-17")
        set(CMAKE_C_COMPILER "/usr/bin/clang-17" CACHE STRING "" FORCE)
    endif()
    if(CMAKE_CXX_COMPILER MATCHES "clang\\+\\+-17")
        set(CMAKE_CXX_COMPILER "/usr/bin/clang++-17" CACHE STRING "" FORCE)
    endif()

    FetchContent_MakeAvailable(protobuf)

    # ----- tt-mlir -----

    set(TTMLIR_SOURCE_DIR "${CMAKE_CURRENT_SOURCE_DIR}/tt-mlir")
    set(TTMLIR_BUILD_DIR "${TTMLIR_SOURCE_DIR}/src/tt-mlir/build")
    set(TTMLIR_LIB_DIR "${TTMLIR_SOURCE_DIR}/install")
    set(WITH_METAL_HOME_SET "")
    if(NOT DEFINED ENV{TT_METAL_HOME})
        set(WITH_METAL_HOME_SET "TT_METAL_HOME=${TTPJRT_SOURCE_DIR}/third_party/tt-mlir/src/tt-mlir/third_party/tt-metal/src/tt-metal")
    endif()
    set(TT_RUNTIME_DEBUG ${TT_RUNTIME_DEBUG} CACHE BOOL "Enable ttmlir runtime debugging")
    if(TTXLA_ENABLE_EXPLORER)
        set(TT_RUNTIME_DEBUG ON)
    endif()

    message(STATUS "ttmlir runtime debugging is set to: ${TT_RUNTIME_DEBUG}")

    ExternalProject_Add(
        tt-mlir
        PREFIX ${TTPJRT_SOURCE_DIR}/third_party/tt-mlir

        # Installing the python dependencies before the build
        PATCH_COMMAND mkdir -p ${TTMLIR_BUILD_DIR}
        COMMAND TTPJRT_SOURCE_DIR=${TTPJRT_SOURCE_DIR} bash ${TTPJRT_SOURCE_DIR}/venv/install_ttmlir_requirements.sh

        CMAKE_GENERATOR Ninja
        BINARY_DIR ${TTMLIR_BUILD_DIR}

        BUILD_COMMAND env ${WITH_METAL_HOME_SET} ${CMAKE_COMMAND} --build <BINARY_DIR>
        COMMAND ${CMAKE_COMMAND} --build <BINARY_DIR> --target tt-alchemist

        INSTALL_COMMAND ${CMAKE_COMMAND} --install <BINARY_DIR> --component SharedLib

        CMAKE_ARGS
          -DCMAKE_BUILD_TYPE=Release
          -DCMAKE_C_COMPILER=clang-17
          -DCMAKE_CXX_COMPILER=clang++-17
          -DCMAKE_CXX_COMPILER_LAUNCHER=ccache
          -DTT_RUNTIME_ENABLE_TTNN=ON
          -DTTMLIR_ENABLE_STABLEHLO=ON
          -DTTMLIR_ENABLE_RUNTIME=ON
          -DTT_RUNTIME_DEBUG=${TT_RUNTIME_DEBUG}
          -DTTMLIR_ENABLE_BINDINGS_PYTHON=${TTXLA_ENABLE_EXPLORER}
          -DCMAKE_INSTALL_PREFIX=${TTMLIR_LIB_DIR}
          -DTT_RUNTIME_ENABLE_PERF_TRACE=${TTMLIR_ENABLE_PERF_TRACE}
          -DTTMLIR_ENABLE_OPMODEL=ON
          -DTTMLIR_ENABLE_EXPLORER=${TTXLA_ENABLE_EXPLORER}
        GIT_REPOSITORY https://github.com/tenstorrent/tt-mlir.git
        GIT_TAG ${TT_MLIR_VERSION}
        GIT_PROGRESS ON
    )

    if(TTXLA_ENABLE_EXPLORER)
        ExternalProject_Add_Step(tt-mlir build_explorer
            COMMAND env ${WITH_METAL_HOME_SET} ${CMAKE_COMMAND} --build <BINARY_DIR> -- explorer
            DEPENDEES build
            WORKING_DIRECTORY ${TTMLIR_BUILD_DIR}
        )
    endif()

    set_target_properties(tt-mlir PROPERTIES EXCLUDE_FROM_ALL TRUE)

    install(DIRECTORY ${TTMLIR_LIB_DIR}/ DESTINATION "${CMAKE_INSTALL_PREFIX}" USE_SOURCE_PERMISSIONS)

    # Expose all tt-mlir .so files as shared imported libraries.
    set(TTMLIR_LIB_DIR ${TTMLIR_LIB_DIR} PARENT_SCOPE)
    message(STATUS "Linking to TTMLIR libraries in ${TTMLIR_LIB_DIR}")
    file(GLOB TTMLIR_LIBRARIES "${TTMLIR_LIB_DIR}/*.so")
    foreach(TTMLIR_LIBRARY ${TTMLIR_LIBRARIES})
        # Remove `lib` prefix and `.so` extention from shared lib name.
        get_filename_component(lib_name ${TTMLIR_LIBRARY} NAME_WE)
        string(REPLACE "lib" "" lib_name ${lib_name})

        add_library(${lib_name} SHARED IMPORTED GLOBAL)
        set_target_properties(${lib_name} PROPERTIES
            EXCLUDE_FROM_ALL TRUE
            IMPORTED_LOCATION ${TTMLIR_LIBRARY}
        )
        add_dependencies(${lib_name} tt-mlir)
    endforeach()

    set(FLAGS "${CMAKE_CXX_FLAGS} -fPIC -Wno-undef -Wno-unsafe-buffer-usage -Wno-disabled-macro-expansion")

    ExternalProject_Add(
        loguru
        PREFIX ${TTPJRT_SOURCE_DIR}/third_party/loguru
        CMAKE_GENERATOR Ninja
        CMAKE_ARGS
          -DCMAKE_BUILD_TYPE=Release
          -DCMAKE_C_COMPILER=clang-17
          -DCMAKE_CXX_COMPILER=clang++-17
          -DCMAKE_CXX_FLAGS=${FLAGS}
          -DCMAKE_INSTALL_PREFIX=${TTPJRT_SOURCE_DIR}/third_party/loguru/src/loguru-install
        GIT_REPOSITORY https://github.com/emilk/loguru.git
        GIT_TAG ${LOGURU_VERSION}
        GIT_PROGRESS ON
    )

endif()<|MERGE_RESOLUTION|>--- conflicted
+++ resolved
@@ -5,11 +5,7 @@
 option(USE_CUSTOM_TT_MLIR_VERSION "Flag to use TT_MLIR_VERSION set by the user" OFF)
 
 if (NOT DEFINED TT_MLIR_VERSION OR NOT USE_CUSTOM_TT_MLIR_VERSION)
-<<<<<<< HEAD
-    set(TT_MLIR_VERSION "pglusac/bn-train-dim-64")
-=======
     set(TT_MLIR_VERSION "f2b642a4bd799cfe09fc08409b28a53d78f209a2")
->>>>>>> f648e299
 endif()
 
 set(PROTOBUF_VERSION "v21.12") # same version as tt-metal uses
