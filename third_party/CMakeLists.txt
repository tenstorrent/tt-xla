# SPDX-FileCopyrightText: © 2024 Tenstorrent AI ULC
#
# SPDX-License-Identifier: Apache-2.0

option(USE_CUSTOM_TT_MLIR_VERSION "Flag to use TT_MLIR_VERSION set by the user" OFF)

if (NOT DEFINED TT_MLIR_VERSION OR NOT USE_CUSTOM_TT_MLIR_VERSION)
<<<<<<< HEAD
    set(TT_MLIR_VERSION "ppadjin/new-metal")
=======
    set(TT_MLIR_VERSION "274a5d02bf74aafe8b71247a1da05d75e24bbbde")
>>>>>>> 96b7ed88
endif()

set(PROTOBUF_VERSION "v21.12") # same version as tt-metal uses
set(LOGURU_VERSION "4adaa185883e3c04da25913579c451d3c32cfac1")

if (TOOLCHAIN STREQUAL "ON")
    cmake_minimum_required(VERSION 3.20)
    project(ttmlir-toolchain LANGUAGES CXX C)
    execute_process(
        COMMAND git clone --recursive https://github.com/tenstorrent/tt-mlir.git ${PROJECT_SOURCE_DIR}/tt-mlir/src/tt-mlir
        RESULT_VARIABLE result1
        OUTPUT_VARIABLE output1
        ERROR_VARIABLE error_output1
    )
    if (NOT ${result1} EQUAL 0)
        message(FATAL_ERROR "Failed to clone tt-mlir: ${error_output1}")
    endif()
    execute_process(
        COMMAND /bin/bash -c "cd ${PROJECT_SOURCE_DIR}/tt-mlir/src/tt-mlir && git checkout ${TT_MLIR_VERSION}"
    )
else()
    include(ExternalProject)
    add_subdirectory(pjrt_c_api)

    # ----- protobuf -----

    include(FetchContent)

    FetchContent_Declare(
        protobuf
        GIT_REPOSITORY https://github.com/protocolbuffers/protobuf.git
        GIT_TAG ${PROTOBUF_VERSION}
        GIT_SHALLOW ON
    )

    # match options from metal
    set(protobuf_BUILD_TESTS OFF CACHE BOOL "" FORCE)
    set(protobuf_BUILD_EXAMPLES OFF CACHE BOOL "" FORCE)
    set(CMAKE_POSITION_INDEPENDENT_CODE ON CACHE BOOL "" FORCE)
    set(BUILD_SHARED_LIBS OFF CACHE BOOL "" FORCE)

    # Use full compiler paths since it can't find it during build config phase
    if(CMAKE_C_COMPILER MATCHES "clang-17")
        set(CMAKE_C_COMPILER "/usr/bin/clang-17" CACHE STRING "" FORCE)
    endif()
    if(CMAKE_CXX_COMPILER MATCHES "clang\\+\\+-17")
        set(CMAKE_CXX_COMPILER "/usr/bin/clang++-17" CACHE STRING "" FORCE)
    endif()

    FetchContent_MakeAvailable(protobuf)

    # ----- tt-mlir -----

    set(TTMLIR_SOURCE_DIR "${CMAKE_CURRENT_SOURCE_DIR}/tt-mlir")
    set(TTMLIR_BUILD_DIR "${TTMLIR_SOURCE_DIR}/build")
    set(TTMLIR_LIB_DIR ${TTMLIR_SOURCE_DIR}/install)
    set(TT_RUNTIME_DEBUG OFF CACHE BOOL "Enable ttmlir runtime debugging")
    message(STATUS "ttmlir runtime debugging is set to: ${TT_RUNTIME_DEBUG}")

    ExternalProject_Add(
        tt-mlir
        PREFIX ${TTPJRT_SOURCE_DIR}/third_party/tt-mlir
        # Installing the python dependencies before the build
        PATCH_COMMAND TTPJRT_SOURCE_DIR=${TTPJRT_SOURCE_DIR} bash ${TTPJRT_SOURCE_DIR}/venv/install_ttmlir_requirements.sh
        CMAKE_GENERATOR Ninja
        BINARY_DIR ${TTMLIR_BUILD_DIR}
        BUILD_COMMAND cmake --build <BINARY_DIR> && cmake --build <BINARY_DIR> --target tt-alchemist
        INSTALL_COMMAND ${CMAKE_COMMAND} --install ${TTMLIR_BUILD_DIR} --component SharedLib
        CMAKE_ARGS
          -DCMAKE_BUILD_TYPE=Debug
          -DCMAKE_C_COMPILER=clang-17
          -DCMAKE_CXX_COMPILER=clang++-17
          -DCMAKE_CXX_COMPILER_LAUNCHER=ccache
          -DTT_RUNTIME_ENABLE_TTNN=ON
          -DTTMLIR_ENABLE_STABLEHLO=ON
          -DTTMLIR_ENABLE_RUNTIME=ON
          -DTT_RUNTIME_DEBUG=${TT_RUNTIME_DEBUG}
          -DTTMLIR_ENABLE_BINDINGS_PYTHON=OFF
          -DCMAKE_INSTALL_PREFIX=${TTMLIR_LIB_DIR}
          -DTT_RUNTIME_ENABLE_PERF_TRACE=${TTMLIR_ENABLE_PERF_TRACE}
          -DTTMLIR_ENABLE_OPMODEL=ON
        GIT_REPOSITORY https://github.com/tenstorrent/tt-mlir.git
        GIT_TAG ${TT_MLIR_VERSION}
        GIT_PROGRESS ON
    )

    set_target_properties(tt-mlir PROPERTIES EXCLUDE_FROM_ALL TRUE)

    install(DIRECTORY ${TTMLIR_LIB_DIR}/ DESTINATION "${CMAKE_INSTALL_PREFIX}" USE_SOURCE_PERMISSIONS)

    # Expose all tt-mlir .so files as shared imported libraries.
    set(TTMLIR_LIB_DIR ${TTMLIR_LIB_DIR} PARENT_SCOPE)
    message(STATUS "Linking to TTMLIR libraries in ${TTMLIR_LIB_DIR}")
    file(GLOB TTMLIR_LIBRARIES "${TTMLIR_LIB_DIR}/*.so")
    foreach(TTMLIR_LIBRARY ${TTMLIR_LIBRARIES})
        # Remove `lib` prefix and `.so` extention from shared lib name.
        get_filename_component(lib_name ${TTMLIR_LIBRARY} NAME_WE)
        string(REPLACE "lib" "" lib_name ${lib_name})

        add_library(${lib_name} SHARED IMPORTED GLOBAL)
        set_target_properties(${lib_name} PROPERTIES
            EXCLUDE_FROM_ALL TRUE
            IMPORTED_LOCATION ${TTMLIR_LIBRARY}
        )
        add_dependencies(${lib_name} tt-mlir)
    endforeach()

    set(FLAGS "${CMAKE_CXX_FLAGS} -fPIC -Wno-undef -Wno-unsafe-buffer-usage -Wno-disabled-macro-expansion")

    ExternalProject_Add(
        loguru
        PREFIX ${TTPJRT_SOURCE_DIR}/third_party/loguru
        CMAKE_GENERATOR Ninja
        CMAKE_ARGS
          -DCMAKE_BUILD_TYPE=Release
          -DCMAKE_C_COMPILER=clang-17
          -DCMAKE_CXX_COMPILER=clang++-17
          -DCMAKE_CXX_FLAGS=${FLAGS}
          -DCMAKE_INSTALL_PREFIX=${TTPJRT_SOURCE_DIR}/third_party/loguru/src/loguru-install
        GIT_REPOSITORY https://github.com/emilk/loguru.git
        GIT_TAG ${LOGURU_VERSION}
        GIT_PROGRESS ON
    )

endif()<|MERGE_RESOLUTION|>--- conflicted
+++ resolved
@@ -5,11 +5,7 @@
 option(USE_CUSTOM_TT_MLIR_VERSION "Flag to use TT_MLIR_VERSION set by the user" OFF)
 
 if (NOT DEFINED TT_MLIR_VERSION OR NOT USE_CUSTOM_TT_MLIR_VERSION)
-<<<<<<< HEAD
     set(TT_MLIR_VERSION "ppadjin/new-metal")
-=======
-    set(TT_MLIR_VERSION "274a5d02bf74aafe8b71247a1da05d75e24bbbde")
->>>>>>> 96b7ed88
 endif()
 
 set(PROTOBUF_VERSION "v21.12") # same version as tt-metal uses
