--- conflicted
+++ resolved
@@ -5,15 +5,13 @@
 option(USE_CUSTOM_TT_MLIR_VERSION "Flag to use TT_MLIR_VERSION set by the user" OFF)
 
 if (NOT DEFINED TT_MLIR_VERSION OR NOT USE_CUSTOM_TT_MLIR_VERSION)
-<<<<<<< HEAD
+
 # base tt-mlir version 9d2d589165162a9117cb74cc5520fe13fefae2b6
 # revert revert of analyzemeshpass delta fe2f3609021951d24677e48adc49a9c49b01b295
 # tt-mlir with 3 patches 4e7b914c00cfa6045552bda0b71e936c48fd53fc
 # old - a96ee58c735f0a5567cb740fc3abe0ed85480061
     set(TT_MLIR_VERSION "jzx/llama_tp_base")
-=======
-    set(TT_MLIR_VERSION "bc865f5f2b77b53dddaf6c2223494b36b5734dd4")
->>>>>>> 367ea7fd
+
 endif()
 
 set(PROTOBUF_VERSION "v21.12") # same version as tt-metal uses
