// SPDX-FileCopyrightText: © 2024 Tenstorrent AI ULC
//
// SPDX-License-Identifier: Apache-2.0
//
// This file incorporates work covered by the following copyright and permission
// notice:
// SPDX-FileCopyrightText: Copyright 2023 The IREE Authors
// SPDX-License-Identifier: Apache-2.0 WITH LLVM-exception
// https://llvm.org/LICENSE.txt

#include "common/pjrt_implementation/device_description.h"

#include "common/status.h"

namespace tt::pjrt {

DeviceDescription::DeviceDescription(int32_t client_id, tt::target::Arch arch)
    : m_client_id(client_id), m_device_kind(tt::target::EnumNameArch(arch)) {
  std::stringstream ss;
  ss << "TTDevice(id=" << getDeviceId() << ", arch=" << m_device_kind << ")";
  m_user_string = ss.str();
}

DeviceDescription::~DeviceDescription() = default;

void DeviceDescription::BindApi(PJRT_Api *api) {
  DLOG_F(LOG_DEBUG, "DeviceDescription::BindApi");
  api->PJRT_DeviceDescription_Id =
      +[](PJRT_DeviceDescription_Id_Args *args) -> PJRT_Error * {
    args->id =
<<<<<<< HEAD
        DeviceDescription::Unwrap(args->device_description)->getClientId();
=======
        DeviceDescription::Unwrap(args->device_description)->getDeviceId();
>>>>>>> abe6da20
    return nullptr;
  };
  api->PJRT_DeviceDescription_ProcessIndex =
      +[](PJRT_DeviceDescription_ProcessIndex_Args *args) -> PJRT_Error * {
    DLOG_F(LOG_DEBUG, "DeviceDescription::PJRT_DeviceDescription_ProcessIndex");
    args->process_index =
        DeviceDescription::Unwrap(args->device_description)->getProcessIndex();
    return nullptr;
  };
  api->PJRT_DeviceDescription_Attributes =
      +[](PJRT_DeviceDescription_Attributes_Args *args) -> PJRT_Error * {
    DLOG_F(LOG_DEBUG, "DeviceDescription::PJRT_DeviceDescription_Attributes");
    // TODO: Implement something.
    args->num_attributes = 0;
    args->attributes = nullptr;
    return nullptr;
  };
  api->PJRT_DeviceDescription_Kind =
      +[](PJRT_DeviceDescription_Kind_Args *args) -> PJRT_Error * {
    DLOG_F(LOG_DEBUG, "DeviceDescription::PJRT_DeviceDescription_Kind");
    std::string_view sv =
        DeviceDescription::Unwrap(args->device_description)->getDeviceKind();
    args->device_kind = sv.data();
    args->device_kind_size = sv.size();
    return nullptr;
  };
  api->PJRT_DeviceDescription_DebugString =
      +[](PJRT_DeviceDescription_DebugString_Args *args) -> PJRT_Error * {
    DLOG_F(LOG_DEBUG, "DeviceDescription::PJRT_DeviceDescription_DebugString");
    std::string_view sv =
        DeviceDescription::Unwrap(args->device_description)->toDebugString();
    args->debug_string = sv.data();
    args->debug_string_size = sv.size();
    return nullptr;
  };
  api->PJRT_DeviceDescription_ToString =
      +[](PJRT_DeviceDescription_ToString_Args *args) -> PJRT_Error * {
    DLOG_F(LOG_DEBUG, "DeviceDescription::PJRT_DeviceDescription_ToString");
    std::string_view sv =
        DeviceDescription::Unwrap(args->device_description)->toString();
    args->to_string = sv.data();
    args->to_string_size = sv.size();
    return nullptr;
  };
}

} // namespace tt::pjrt<|MERGE_RESOLUTION|>--- conflicted
+++ resolved
@@ -28,11 +28,7 @@
   api->PJRT_DeviceDescription_Id =
       +[](PJRT_DeviceDescription_Id_Args *args) -> PJRT_Error * {
     args->id =
-<<<<<<< HEAD
-        DeviceDescription::Unwrap(args->device_description)->getClientId();
-=======
         DeviceDescription::Unwrap(args->device_description)->getDeviceId();
->>>>>>> abe6da20
     return nullptr;
   };
   api->PJRT_DeviceDescription_ProcessIndex =
