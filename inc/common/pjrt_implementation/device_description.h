--- conflicted
+++ resolved
@@ -23,11 +23,7 @@
 class DeviceDescription {
 
 public:
-<<<<<<< HEAD
   DeviceDescription(int32_t client_id, tt::target::Arch arch);
-=======
-  DeviceDescription(int32_t device_id) : m_device_id(device_id) {};
->>>>>>> abe6da20
   ~DeviceDescription();
   operator PJRT_DeviceDescription *() {
     return reinterpret_cast<PJRT_DeviceDescription *>(this);
@@ -38,7 +34,6 @@
     return reinterpret_cast<DeviceDescription *>(device);
   }
 
-<<<<<<< HEAD
   // Returns a vendor-dependent string that uniquely identifies the kind of
   // device, e.g. `Wormhole_b0`.
   const std::string &getDeviceKind() const { return m_device_kind; }
@@ -55,30 +50,13 @@
   int64_t getDeviceId() const { return 0; }
 
   int getClientId() const { return m_client_id; }
-=======
-  std::string_view kind_string() { return kind_string_; }
-  std::string_view debug_string() { return to_string(); }
-  std::string_view to_string() {
-    std::stringstream ss;
-    ss << kind_string_ << "(id=" << getDeviceId() << ", arch=" << arch_string_
-       << ")";
-    user_string_ = ss.str();
-    return user_string_;
-  }
-
-  int getDeviceId() { return m_device_id; }
->>>>>>> abe6da20
 
   int getProcessIndex() const { return 0; }
 
 private:
-<<<<<<< HEAD
   int m_client_id;
 
   std::string m_device_kind;
-=======
-  int m_device_id;
->>>>>>> abe6da20
 
   std::string m_user_string;
 };
